<<<<<<< HEAD
﻿# Dapper.SimpleRepository 
=======
# Dapper.SimpleRepository 
>>>>>>> bfba4bbf

Dapper.SimpleRepository builds on top of Dapper and allows you to perform all of your database CRUD operations with a single line of code. Scroll down for full examples and tutorials, but here's a quick look.

First, create your repository by injecting the connection string and defining the type:

```csharp
Dapper.SimpleRepository.Repository<myObject> repo = new Dapper.SimpleRepository.Repository<myObject>("your connection string");
```

Then your data access is as easy as:

```csharp
repo.Insert(myObject);    // Add a record to the database
repo.Get(55);             // Get a sinlge item from the database by Id
repo.Update(myObject);    // Update a record in the database
repo.Delete(55);          // Delete a single object from the database by Id
```

Expand basic CRUD operations with filters:

```csharp
string where = "WHERE Name = @Name";
Dictionary<string, object> parms =   // define your parameters
repo.Get(where, parms);
```

Quickly and easily execute custom queries with (optional) parameters:

```csharp
string query = "SELECT * FROM Pets WHERE Name = @Name";
Dictionary<string, object> parms =  // define your parameters
repo.ExecuteQuery(query, parms);
```

Quickly and easily execute stored procedures with (optional) parameters:

```csharp
Dictionary<string, object> parms =  // define your parameters
repo.ExecuteSP("StoredProcName", parms);
```

And more.

Creating and executing the SQL queries is handled for you by Dapper. Opening and closing database connections is handled for you by Dapper.SimpleRepository. All methods are available in both async and non-async. 

### Dependencies & Suggestions
-------
##### Dapper
https://github.com/StackExchange/Dapper

Dapper.SimpleRepository depends on Dapper, which is a Micro-ORM tool that is a light-weight alternative to larger ORM's such a Entity Framework.

##### Dapper.SimpleCrud
https://github.com/ericdc1/Dapper.SimpleCRUD

Dapper.SimpleRepository also depends on Dapper.SimpleCrud, which extends Dapper and makes it even more simple to perform basic CRUD operations.

##### Dapper.SimpleCRUD.ModelGenerator
https://www.nuget.org/packages/Dapper.SimpleCRUD.ModelGenerator

I strongly recomend using this model generator to quickly and simply generate C# models from all of the tables in your database. It will make you happy.

### Why Dapper.SimpleRepository?
-------
While Dapper.SimpleCrud goes a long ways to greatly simplifying the code needed to use Dapper, I still craved an even EASIER and FASTER way to crank out my data access layers. And so in every project, I found myself creating a Resposity to take care of *all* of the busy work for me. 

The repository handles the tedious task of opening and closing the database connection every time you call the database, while at the same time exposing the CRUD, Query and Store Procedure methods you need to create the app.

### How It Works
-------
When using Dapper.SimpleRepository, you have two options.

1. Create a Respository instance that is pre-set to a specific type (or class) when creating the repository.
2. Create a Respository instance that has no type when created, and the type is specified when calling each method.

Let's assume we have the following `Pet` class which mirrors a table in our database:

```csharp
public class Pet
{
    public int PetId{ get; set; }
    public int PetTypeId { get; set; }
    public string Name { get; set; }
    public double? Weight { get; set; }
}
```
### Option 1: Create a Strongly Typed Repository
-------
Lets create an instance of `Dapper.SimpleRepository` and assign it the type of `Pet`. We'll call it `petRepo` and inject the required connection string.

```csharp
readonly Dapper.SimpleRepository.Repository<Pet> petRepo = new Dapper.SimpleRepository.Repository<Pet>(connectionString);
```
Now, using the strongly typed repository `petRepo`, we can easily and quickly perform any of the following CRUD actions.

### Basic CRUD with a Strongly Typed Repository:
-------
Because the type of `Pet` was specified when creating `petRepo`, we do not need to again define the type when calling each method.
###### Create:
```csharp
Pet pet = new Pet                       // Create a new pet and name him Fletcher
{
    PetTypeId = 5,
    Name = "Fletcher",
    Weight = 55.2
};
int newId = petRepo.Insert(pet);       // Insert Fletcher into the Pet table
```
In the example above, `newId` is the newly created `Pet.PetId`.

###### Read Single:
```csharp
Pet pet = PetRepo.Get(1);                   // Get Fletcher's unique record
```

###### Read All:
```csharp
IEnumerable<Pet> pets = petRepo.GetAll();   // Get all pets
```

###### Update:
```csharpa
pet.Weight = 60                            // Fletcher grew!
int rowsAffected = petRepo.Update(pet);    // Update Fletcher's record in the Pet table
```

###### Delete:
```csharp
int rowsAffected = petRepo.Delete(1);    // Delete Fletcher
```

### Option 2: Create a Non-Strongly Typed Repository
-------
Lets create another instance of `Dapper.SimpleRepository` that is NOT strongly typed and inject the connection string. We'll just call this one `repo`.

```csharp
readonly Dapper.SimpleRepository.Repository repo = new Dapper.SimpleRepository.Repository(connectionString);
```
### Basic CRUD with a Non-Strongly Typed Repository:
-------
Because the type of `Pet` was NOT specified when creating `repo`, we will specify the type when calling each method.
###### Create:
```csharp
Pet pet = new Pet                       // Create a new pet and name him Fletcher
{
    PetTypeId = 5,
    Name = "Fletcher",
    Weight = 55.2
};
int newId = repo.Insert<Pet>(pet);     // Insert Fletcher into the Pet table
```
In the example above, `newId` is the newly created `Pet.PetId`.

###### Read Single:
```csharp
Pet pet = repo.Get<Pet>(1);                   // Get Fletcher's unique record
```

###### Read All:
```csharp
IEnumerable<Pet> pets = repo.GetAll<Pet>();   // Get all pets
```

###### Update:
```csharpa
pet.Weight = 60                               // Fletcher grew!
int rowsAffected = repo.Update<Pet>(pet);     // Update Fletcher's record in the Pet table
```

###### Delete:
```csharp
int rowsAffected = repo.Delete<Pet>(1);     // Delete Fletcher
```

# Going Beyond Basic CRUD:
-------
In addition to the basic CRUD methods above, the following methods are also available. Each of these examples assumes that `petRepo` was created as strongly-typed to `Pet`. But, each can also be used with the non-strongly-typed option as well.

### SELECT Methods
-------
###### Select a Single Record with a WHERE Clause:
```csharp
string where = "WHERE Name = 'Fletcher'";
Pet pet = petRepo.Get(where);
```

###### Select a Single Record with a Parameterized WHERE Clause:  
```csharp
string where = "WHERE Name = @Name";
Dictionary<string, object> parms = new Dictionary<string, object>()
    {
        {"Name", "Fletcher"}
    };
Pet pet = petRepo.Get(where, parms);
```

###### Select a Single Record with a Parameterized Query:
```csharp
string query = "SELECT * FROM Pet WHERE PetId = @PetId";
Dictionary<string, object> parms = new Dictionary<string, object>()
{
    {"PetId", 1}
};
Pet pet = petRepo.GetFromQuery(query, parms);
```
###### Select a List of Records with a Parameterized WHERE Clause:
```csharp
string where = "WHERE Name = @Name";
Dictionary<string, object> parms = new Dictionary<string, object>() 
{
    {"Name", "Fletcher"}
};
IEnumerable<Pet> pets = petRepo.GetList(where, parms);
```

###### Select a List of Records with a Parameterized Query:
```csharp
string query = "SELECT * FROM Pet WHERE PetId = @PetId";
Dictionary<string, object> parms = new Dictionary<string, object>()
{
     {"PetId", 1}
};
IEnumerable<Pet> pets = petRepo.GetListFromQuery(query, parms);
```

###### Select a Paged List of Records:
```csharp
string where = "WHERE PetTypeId = @PetTypeId";
Dictionary<string, object> parms = new Dictionary<string, object>()
{
    {"PetTypeId", 3}
};
IEnumerable<Pet> pets = petRepo.GetListPaged(2, 10, where, "Name", parms);
```
The example above will return: Page 2; 10 results per page; ordered by "Name".
 
### DELETE Method
-------
###### Delete a Record with a Parameterized WHERE clause:
```csharp
string where = "WHERE PetTypeId = @PetTypeId";
Dictionary<string, object> parms = new Dictionary<string, object>()
{
    {"PetTypeId", 3}
};
int rowsAffected = petRepo.Delete(where, parms);
```
The example above will delete all records where `PetTypeId` = 3. It will return the number of affected rows.

### EXECUTE QUERY Methods
-------

###### Execute a Parameterized Query with No Return Object
```csharp
string query = "UPDATE Pet SET Name = @Name WHERE PetId = @PetId";
Dictionary<string, object> parms = new Dictionary<string, object>()
{
    {"Name", "Fluffy"},
    {"PetId", 5},
};
petRepo.ExecuteQuery(query, parms);
```

###### Execute a Parameterized Query with a Single Return Object
```csharp
string query = "SELECT * FROM Pet WHERE PetId = @PetId";
Dictionary<string, object> parms = new Dictionary<string, object>()
{
    {"PetId", 5},
};
Pet pet = petRepo.ExecuteScalar(query, parms);
```

### STORED PROCEDURE Methods
-------
###### Execute a Parameterized Stored Procedure where no Return is Expected:
```csharp
Dictionary<string, object> parms = new Dictionary<string, object>()
{
    {"PetId", 5},
    {"Name", "Fletcher"},
};
petRepo.ExecuteSP("SpName", parms);
```

###### Execute a Parameterized Stored Procedure where a Single Object is Expected in Return:
```csharp
Dictionary<string, object> parms = new Dictionary<string, object>()
{
    {"PetId", 5},
    {"Name", "Fletcher"},
};
Pet pet = petRepo.ExecuteSPSingle("SpName", parms);
```

###### Execute a Parameterized Stored Procedure where a List of Objects is Expected in Return:
```csharp
Dictionary<string, object> parms = new Dictionary<string, object>()
{
    {"PetId", 5},
    {"Name", "Fletcher"},
};
IEnumerable<Pet> pets = petRepo.ExecuteSPList("spName", parms);
```<|MERGE_RESOLUTION|>--- conflicted
+++ resolved
@@ -1,8 +1,4 @@
-<<<<<<< HEAD
-﻿# Dapper.SimpleRepository 
-=======
 # Dapper.SimpleRepository 
->>>>>>> bfba4bbf
 
 Dapper.SimpleRepository builds on top of Dapper and allows you to perform all of your database CRUD operations with a single line of code. Scroll down for full examples and tutorials, but here's a quick look.
 
